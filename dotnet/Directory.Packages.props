--- conflicted
+++ resolved
@@ -29,13 +29,8 @@
     <PackageVersion Include="Microsoft.Extensions.Configuration.UserSecrets" Version="6.0.1" />
     <PackageVersion Include="Microsoft.Extensions.DependencyInjection" Version="6.0.1" />
     <!-- Test -->
-<<<<<<< HEAD
-    <PackageVersion Include="Microsoft.NET.Test.Sdk" Version="17.6.3" />
-    <PackageVersion Include="Moq" Version="4.18.4" />
-=======
     <PackageVersion Include="Microsoft.NET.Test.Sdk" Version="17.7.0" />
     <PackageVersion Include="Moq" Version="[4.18.4]" />
->>>>>>> 8bb7db79
     <PackageVersion Include="System.Threading.Channels" Version="7.0.0" />
     <PackageVersion Include="System.Threading.Tasks.Dataflow" Version="7.0.0" />
     <PackageVersion Include="xunit" Version="2.4.2" />
